--- conflicted
+++ resolved
@@ -76,8 +76,7 @@
     resolve: (result: ValidationResult | PromiseLike<ValidationResult>) => void,
     parser: Papa.Parser
   ) => {
-<<<<<<< HEAD
-    const row: string[] = step.data
+    const row: string[] = step.data.map((item) => item.toLowerCase())
     const isEmpty: boolean = rowIsEmpty(row)
 
     // Headers must be in the proper row, abort if not
@@ -93,12 +92,6 @@
       })
       parser.abort()
     } else if (isEmpty) {
-      // Ignore empty lines
-=======
-    const row: string[] = step.data.map((item) => item.toLowerCase())
-    // Ignore empty lines
-    if (rowIsEmpty(row)) {
->>>>>>> f6e983ed
       ++index
       return
     }
