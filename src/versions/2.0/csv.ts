import { CsvValidationError, StateCode, STATE_CODES } from "../../types.js"
import {
  csvErr,
  sepColumnsEqual,
  parseSepField,
  getCodeCount,
  isValidDate,
  matchesString,
  objectFromKeysValues,
} from "../common/csv.js"
import {
  BILLING_CODE_TYPES,
  CHARGE_BILLING_CLASSES,
  CHARGE_SETTINGS,
  STANDARD_CHARGE_METHODOLOGY,
  StandardChargeMethod,
  DRUG_UNITS,
} from "./types.js"

const AFFIRMATION =
  "To the best of its knowledge and belief, the hospital has included all applicable standard charge information in accordance with the requirements of 45 CFR 180.50, and the information encoded is true, accurate, and complete as of the date indicated."

// headers must all be non-empty
export const HEADER_COLUMNS = [
  "hospital_name", // string
  "last_updated_on", // date
  "version", // string - maybe one of the known versions?
  "hospital_location", // string
  "hospital_address", // string
  "license_number | [state]", // string, check for valid postal code in header
  AFFIRMATION, // "true" or "false"
] as const

export const BASE_COLUMNS = [
  "description", // non-empty string
  "setting", // one of CHARGE_SETTINGS
  "drug_unit_of_measurement", // positive number or blank
  "drug_type_of_measurement", // one of DRUG_UNITS or blank
  "modifiers", // string
  "standard_charge | gross", // positive number or blank
  "standard_charge | discounted_cash", // positive number or blank
  "standard_charge | min", // positive number or blank
  "standard_charge | max", // positive number or blank
  "additional_generic_notes", // string
]

export const OPTIONAL_COLUMNS = [
  "financial_aid_policy", // string
  "billing_class", // CHARGE_BILLING_CLASSES or blank
]

export const TALL_COLUMNS = [
  "payer_name", // string
  "plan_name", // string
  "standard_charge | negotiated_dollar", // positive number or blank
  "standard_charge | negotiated_percentage", // positive number or blank
  "standard_charge | negotiated_algorithm", // string
  "standard_charge | methodology", // one of CONTRACTING_METHODS or blank
  "estimated_amount", // positive number or blank
]

const ERRORS = {
  HEADER_COLUMN_MISSING: (column: string) =>
    `Header column "${column}" is miscoded or missing. You must include this header and confirm that it is encoded as specified in the data dictionary.`,
  HEADER_COLUMN_BLANK: (column: string) =>
    `A value is required for "${column}". You must encode the missing information.`,
  HEADER_STATE_CODE: (stateCode: string) =>
    `${stateCode} is not an allowed value for state abbreviation. You must fill in the state or territory abbreviation even if there is no license number to encode. See the table found here for the list of valid values for state and territory abbreviations https://github.com/CMSgov/hospital-price-transparency/blob/master/documentation/CSV/state_codes.md`,
  DUPLICATE_HEADER_COLUMN: (column: string) =>
<<<<<<< HEAD
    `Column ${column} duplicated in header. You must review and revise your column headers so that each header appears only once in the first row.`,
  COLUMN_MISSING: (column: string) =>
    `Column ${column} is miscoded or missing from row 3. You must include this column and confirm that it is encoded as specified in the data dictionary.`,
=======
    `Column ${column} duplicated in header`,
  COLUMN_MISSING: (column: string, format: string) =>
    `Column ${column} is missing, but it is required for ${format} format`,
  DUPLICATE_COLUMN: (column: string) =>
    `Column ${column} duplicated in header. You must review and revise your column headers so that each header appears only once in the third row.`,
>>>>>>> 45459687
  ALLOWED_VALUES: (
    column: string,
    value: string,
    allowedValues: readonly string[]
  ) =>
    `"${column}" value "${value}" is not one of the allowed valid values. You must encode one of these valid values: ${allowedValues.join(
      ", "
    )}`,
  INVALID_DATE: (column: string, value: string) =>
    `"${column}" value "${value}" is not in a valid ISO 8601 format. You must encode the date using this format: YYYY-MM-DD`,
  INVALID_NUMBER: (column: string, value: string) =>
    `"${column}" value "${value}" is not a positive number. You must encode a positive, non-zero, numeric value.`,
  POSITIVE_NUMBER: (column: string, value: string) =>
    `"${column}" value "${value}" is not a positive number. You must encode a positive, non-zero, numeric value.`,
  CHARGE_ONE_REQUIRED: (column: string) => {
    const fieldName = column.replace(" | percent", "")
    return `One of "${fieldName}" or "${fieldName} | percent" is required`
  },
  CODE_ONE_REQUIRED: () => {
    return "If a standard charge is encoded, there must be a corresponding code and code type pairing. The code and code type pairing do not need to be in the first code and code type columns (i.e., code|1 and code|1|type)."
  },
  REQUIRED: (column: string, suffix = ``) =>
    `A value is required for "${column}"${suffix}. You must encode the missing information.`,
  ONE_OF_REQUIRED: (columns: string[], suffix = "") =>
    `at least one of ${columns
      .map((column) => `"${column}"`)
      .join(", ")} is required${suffix}`,
  DOLLAR_MIN_MAX: () =>
    'If there is a "payer specific negotiated charge" encoded as a dollar amount, there must be a corresponding valid value encoded for the deidentified minimum and deidentified maximum negotiated charge data.',
  PERCENTAGE_ALGORITHM_ESTIMATE: () =>
    'If a "payer specific negotiated charge" can only be expressed as a percentage or algorithm, then a corresponding "Estimated Allowed Amount" must also be encoded.',
  NDC_DRUG_MEASURE: () =>
    "If code type is NDC, then the corresponding drug unit of measure and drug type of measure data element must be encoded.",
  MODIFIER_EXTRA_INFO: () =>
    "If a modifier is encoded without an item or service, then a description and one of the following is the minimum information required: additional_payer_notes, standard_charge | negotiated_dollar, standard_charge | negotiated_percentage, or standard_charge | negotiated_algorithm.",
}

/** @private */
export function validateHeader(
  columns: string[],
  row: string[]
): CsvValidationError[] {
  const { errors: headerErrors, columns: headerColumns } =
    validateHeaderColumns(columns)
  const rowErrors = validateHeaderRow(headerColumns, row)
  return [...headerErrors, ...rowErrors]
}

/** @private */
export function validateHeaderColumns(columns: string[]): {
  errors: CsvValidationError[]
  columns: string[]
} {
  const rowIndex = 0
  const remainingColumns = [...HEADER_COLUMNS]
  const discoveredColumns: string[] = []
  const errors: CsvValidationError[] = []
  columns.forEach((column, index) => {
    const matchingColumnIndex = remainingColumns.findIndex((requiredColumn) => {
      if (requiredColumn === "license_number | [state]") {
        // make a best guess as to when a header is meant to be the license_number header
        // if it has two parts, and the first part matches, then the second part ought to be valid
        const splitColumn = column.split("|").map((v) => v.trim())
        if (splitColumn.length !== 2) {
          return false
        }
        if (sepColumnsEqual(splitColumn[0], "license_number")) {
          if (STATE_CODES.includes(splitColumn[1].toUpperCase() as StateCode)) {
            return true
          } else {
            errors.push(
              csvErr(
                rowIndex,
                index,
                requiredColumn,
                ERRORS.HEADER_STATE_CODE(splitColumn[1])
              )
            )
            return false
          }
        } else {
          return false
        }
      } else {
        return sepColumnsEqual(column, requiredColumn)
      }
    })
    if (matchingColumnIndex > -1) {
      discoveredColumns[index] = column
      remainingColumns.splice(matchingColumnIndex, 1)
    } else {
      // if we already found this column, it's a duplicate
      const existingColumn = discoveredColumns.find((discovered) => {
        return discovered != null && sepColumnsEqual(discovered, column)
      })
      if (existingColumn) {
        errors.push(
          csvErr(
            rowIndex,
            index,
            "column",
            ERRORS.DUPLICATE_HEADER_COLUMN(column)
          )
        )
      }
    }
  })
  return {
    errors: [
      ...errors,
      ...remainingColumns.map((requiredColumn) => {
        return csvErr(
          rowIndex,
          columns.length,
          requiredColumn,
          ERRORS.HEADER_COLUMN_MISSING(requiredColumn)
        )
      }),
    ],
    columns: discoveredColumns,
  }
}

/** @private */
export function validateHeaderRow(
  headers: string[],
  row: string[]
): CsvValidationError[] {
  const errors: CsvValidationError[] = []
  const rowIndex = 1

  headers.forEach((header, index) => {
    if (header != null) {
      const value = row[index]?.trim() ?? ""
      if (!value) {
        errors.push(
          csvErr(rowIndex, index, header, ERRORS.HEADER_COLUMN_BLANK(header))
        )
      } else if (header === "last_updated_on" && !isValidDate(value)) {
        errors.push(
          csvErr(rowIndex, index, header, ERRORS.INVALID_DATE(header, value))
        )
      } else if (header === AFFIRMATION) {
        errors.push(
          ...validateRequiredEnumField(
            objectFromKeysValues(headers, row),
            header,
            rowIndex,
            index,
            ["true", "false"]
          )
        )
      }
    }
  })

  return errors
}

/** @private */
export function validateColumns(columns: string[]): CsvValidationError[] {
  const rowIndex = 2

  const tall = isTall(columns)
  const baseColumns = getBaseColumns(columns)
  const remainingColumns = baseColumns.concat(
    tall ? getTallColumns() : getWideColumns(columns)
  )
  const discoveredColumns: string[] = []
  const duplicateErrors: CsvValidationError[] = []

  columns.forEach((column, index) => {
    const matchingColumnIndex = remainingColumns.findIndex((requiredColumn) =>
      sepColumnsEqual(column, requiredColumn)
    )
    if (matchingColumnIndex > -1) {
      discoveredColumns[index] = column
      remainingColumns.splice(matchingColumnIndex, 1)
    } else {
      const existingColumn = discoveredColumns.find((discovered) => {
        return discovered != null && sepColumnsEqual(discovered, column)
      })
      if (existingColumn) {
        duplicateErrors.push(
          csvErr(rowIndex, index, "column", ERRORS.DUPLICATE_COLUMN(column))
        )
      }
    }
  })

<<<<<<< HEAD
  return remainingColumns.map((requiredColumn) => {
    return csvErr(
      rowIndex,
      columns.length,
      requiredColumn,
      ERRORS.COLUMN_MISSING(requiredColumn)
    )
  })
=======
  return [
    ...duplicateErrors,
    ...remainingColumns.map((requiredColumn) => {
      return csvErr(
        rowIndex,
        columns.length,
        requiredColumn,
        ERRORS.COLUMN_MISSING(requiredColumn, schemaFormat)
      )
    }),
  ]
>>>>>>> 45459687
}

/** @private */
export function validateRow(
  row: { [key: string]: string },
  index: number,
  columns: string[],
  wide = false
): CsvValidationError[] {
  const errors: CsvValidationError[] = []

  const requiredFields = ["description"]
  requiredFields.forEach((field) =>
    errors.push(
      ...validateRequiredField(row, field, index, columns.indexOf(field))
    )
  )

  // check code and code-type columns
  const codeColumns = columns.filter((column) => {
    return /^code \| \d+$/.test(column)
  })
  let foundCode = false
  codeColumns.forEach((codeColumn) => {
    const codeTypeColumn = `${codeColumn} | type`
    // if the type column is missing, we already created an error when checking the columns
    // if both columns exist, we can check the values
    if (row[codeTypeColumn] != null) {
      const trimCode = row[codeColumn].trim()
      const trimType = row[codeTypeColumn].trim()
      if (trimCode.length === 0 && trimType.length > 0) {
        foundCode = true
        errors.push(
          csvErr(
            index,
            columns.indexOf(codeColumn),
            codeColumn,
            ERRORS.REQUIRED(codeColumn)
          )
        )
      } else if (trimCode.length > 0 && trimType.length === 0) {
        foundCode = true
        errors.push(
          csvErr(
            index,
            columns.indexOf(codeTypeColumn),
            codeTypeColumn,
            ERRORS.REQUIRED(codeTypeColumn)
          )
        )
      } else if (trimCode.length > 0 && trimType.length > 0) {
        foundCode = true
      }
      errors.push(
        ...validateOptionalEnumField(
          row,
          codeTypeColumn,
          index,
          columns.indexOf(codeTypeColumn),
          BILLING_CODE_TYPES
        )
      )
    }
  })

  const modifierPresent = (row["modifiers"] || "").trim().length > 0
  if (modifierPresent && !foundCode) {
    errors.push(...validateModifierRow(row, index, columns, wide))
    return errors
  }

  if (!foundCode) {
    errors.push(
      csvErr(index, columns.length, "code | 1", ERRORS.CODE_ONE_REQUIRED())
    )
  }

  errors.push(
    ...validateOptionalEnumField(
      row,
      "billing_class",
      index,
      columns.indexOf("billing_class"),
      CHARGE_BILLING_CLASSES
    )
  )

  errors.push(
    ...validateRequiredEnumField(
      row,
      "setting",
      index,
      columns.indexOf("setting"),
      CHARGE_SETTINGS
    )
  )

  if (
    (row["drug_unit_of_measurement"] || "").trim() ||
    (row["drug_type_of_measurement"] || "").trim()
  ) {
    errors.push(
      ...validateRequiredFloatField(
        row,
        "drug_unit_of_measurement",
        index,
        columns.indexOf("drug_unit_of_measurement"),
        ' when "drug_type_of_measurement" is present'
      )
    )
    errors.push(
      ...validateRequiredEnumField(
        row,
        "drug_type_of_measurement",
        index,
        columns.indexOf("drug_type_of_measurement"),
        DRUG_UNITS,
        ' when "drug_unit_of_measurement" is present'
      )
    )
  }

  const chargeFields = [
    "standard_charge | gross",
    "standard_charge | discounted_cash",
    "standard_charge | min",
    "standard_charge | max",
  ]
  chargeFields.forEach((field) =>
    errors.push(
      ...validateOptionalFloatField(row, field, index, columns.indexOf(field))
    )
  )

  // Some conditional checks have date-dependent enforcement.
  const enforceConditionals = new Date().getFullYear() >= 2025
  // If code type is NDC, then the corresponding drug unit of measure and
  // drug type of measure data elements must be encoded. Required beginning 1/1/2025.
  const allCodeTypes = columns
    .filter((column) => {
      return /^code \| \d+ | type$/.test(column)
    })
    .map((codeTypeColumn) => row[codeTypeColumn])
  if (allCodeTypes.some((codeType) => matchesString(codeType, "NDC"))) {
    const invalidFields = [
      "drug_unit_of_measurement",
      "drug_type_of_measurement",
    ].filter((field) => {
      return (
        validateRequiredField(row, field, index, columns.indexOf(field))
          .length > 0
      )
    })
    if (invalidFields.length > 0) {
      errors.push(
        csvErr(
          index,
          columns.indexOf(invalidFields[0]),
          invalidFields[0],
          ERRORS.NDC_DRUG_MEASURE(),
          !enforceConditionals
        )
      )
    }
  }

  if (wide) {
    errors.push(...validateWideFields(row, index, columns))
  } else {
    errors.push(...validateTallFields(row, index, columns))
  }

  return errors
}

/** @private */
function validateModifierRow(
  row: { [key: string]: string },
  index: number,
  columns: string[],
  wide: boolean
): CsvValidationError[] {
  const errors: CsvValidationError[] = []
  // If a modifier is encoded without an item or service, then a description and one of the following
  // is the minimum information required:
  // additional_generic_notes, additional_payer_notes, standard_charge | negotiated_dollar, standard_charge | negotiated_percentage, or standard_charge | negotiated_algorithm

  if (wide) {
    const payersPlans = getPayersPlans(columns)
    const payersPlansColumns: string[] = payersPlans
      .flatMap((payerPlan) => [
        ["standard_charge", ...payerPlan, "negotiated_dollar"],
        ["standard_charge", ...payerPlan, "negotiated_percentage"],
        ["standard_charge", ...payerPlan, "negotiated_algorithm"],
        ["additional_payer_notes", ...payerPlan],
      ])
      .map((c) => c.join(" | "))
    const modifierRequiredFields = [
      "additional_generic_notes",
      ...payersPlansColumns,
    ]
    if (
      validateOneOfRequiredField(
        row,
        modifierRequiredFields,
        index,
        columns.indexOf(modifierRequiredFields[0]),
        " for wide format when a modifier is encoded without an item or service"
      ).length > 0
    ) {
      errors.push(
        csvErr(
          index,
          columns.indexOf(modifierRequiredFields[0]),
          modifierRequiredFields[0],
          ERRORS.MODIFIER_EXTRA_INFO()
        )
      )
    }
  } else {
    const modifierRequiredFields = [
      "additional_generic_notes",
      "standard_charge | negotiated_dollar",
      "standard_charge | negotiated_percentage",
      "standard_charge | negotiated_algorithm",
    ]
    if (
      validateOneOfRequiredField(
        row,
        modifierRequiredFields,
        index,
        columns.indexOf(modifierRequiredFields[0]),
        " for tall format when a modifier is encoded without an item or service"
      ).length > 0
    ) {
      errors.push(
        csvErr(
          index,
          columns.indexOf(modifierRequiredFields[0]),
          modifierRequiredFields[0],
          ERRORS.MODIFIER_EXTRA_INFO()
        )
      )
    }
  }

  // other conditionals don't apply for modifier rows, but any values entered should still be the correct type
  errors.push(
    ...validateOptionalEnumField(
      row,
      "billing_class",
      index,
      columns.indexOf("billing_class"),
      CHARGE_BILLING_CLASSES
    )
  )

  errors.push(
    ...validateOptionalEnumField(
      row,
      "setting",
      index,
      columns.indexOf("setting"),
      CHARGE_SETTINGS
    )
  )

  errors.push(
    ...validateOptionalFloatField(
      row,
      "drug_unit_of_measurement",
      index,
      columns.indexOf("drug_unit_of_measurement")
    )
  )
  errors.push(
    ...validateOptionalEnumField(
      row,
      "drug_type_of_measurement",
      index,
      columns.indexOf("drug_type_of_measurement"),
      DRUG_UNITS
    )
  )

  const chargeFields = [
    "standard_charge | gross",
    "standard_charge | discounted_cash",
    "standard_charge | min",
    "standard_charge | max",
  ]
  chargeFields.forEach((field) =>
    errors.push(
      ...validateOptionalFloatField(row, field, index, columns.indexOf(field))
    )
  )

  if (wide) {
    errors.push(...validateWideModifierFields(row, index, columns))
  } else {
    errors.push(...validateTallModifierFields(row, index, columns))
  }

  return errors
}

/** @private */
export function validateWideFields(
  row: { [key: string]: string },
  index: number,
  columns: string[]
): CsvValidationError[] {
  const errors: CsvValidationError[] = []
  // TODO: Is checking that all are present covered in checking columns?
  // TODO: Is order maintained on entries? likely not
  columns.forEach((field, columnIndex) => {
    if (
      field.includes("contracting_method") &&
      !STANDARD_CHARGE_METHODOLOGY.includes(row[field] as StandardChargeMethod)
    ) {
      errors.push(
        csvErr(
          index,
          BASE_COLUMNS.length + columnIndex,
          field,
          ERRORS.ALLOWED_VALUES(
            field,
            row[field],
            STANDARD_CHARGE_METHODOLOGY as unknown as string[]
          )
        )
      )
    } else if (field.includes("standard_charge")) {
      if (
        field.includes(" | percent") &&
        !row[field].trim() &&
        !row[field.replace(" | percent", "")].trim()
      ) {
        errors.push(
          csvErr(
            index,
            BASE_COLUMNS.length + columnIndex,
            field, // TODO: Might be different?
            ERRORS.CHARGE_ONE_REQUIRED(field)
          )
        )
      }
    }
  })

  // Some conditional checks have date-dependent enforcement.
  const enforceConditionals = new Date().getFullYear() >= 2025

  // If there is a "payer specific negotiated charge" encoded as a dollar amount,
  // there must be a corresponding valid value encoded for the deidentified minimum and deidentified maximum negotiated charge data.
  const dollarChargeColumns = columns.filter((column) =>
    column.endsWith("| negotiated_dollar")
  )
  if (dollarChargeColumns.some((column) => row[column].trim().length > 0)) {
    const invalidFields = [
      "standard_charge | min",
      "standard_charge | max",
    ].filter((field) => {
      return (
        validateRequiredField(row, field, index, columns.indexOf(field))
          .length > 0
      )
    })
    if (invalidFields.length > 0) {
      errors.push(
        csvErr(
          index,
          columns.indexOf(invalidFields[0]),
          invalidFields[0],
          ERRORS.DOLLAR_MIN_MAX()
        )
      )
    }
  }

  // If a "payer specific negotiated charge" can only be expressed as a percentage or algorithm,
  // then a corresponding "Estimated Allowed Amount" must also be encoded. Required beginning 1/1/2025.
  const payersPlans = getPayersPlans(columns)
  payersPlans.forEach(([payer, plan]) => {
    if (
      (
        row[`standard_charge | ${payer} | ${plan} | negotiated_dollar`] || ""
      ).trim().length === 0 &&
      ((
        row[`standard_charge | ${payer} | ${plan} | negotiated_percentage`] ||
        ""
      ).trim().length > 0 ||
        (
          row[`standard_charge | ${payer} | ${plan} | negotiated_algorithm`] ||
          ""
        ).trim().length > 0)
    ) {
      const estimatedField = `estimated_amount | ${payer} | ${plan}`
      if (
        validateRequiredFloatField(
          row,
          estimatedField,
          index,
          columns.indexOf(estimatedField)
        ).length > 0
      ) {
        errors.push(
          csvErr(
            index,
            columns.indexOf(estimatedField),
            estimatedField,
            ERRORS.PERCENTAGE_ALGORITHM_ESTIMATE(),
            !enforceConditionals
          )
        )
      }
    }
  })
  return errors
}

/** @private */
// checks the same fields as validateWideFields, but they are now optional
export function validateWideModifierFields(
  row: { [key: string]: string },
  index: number,
  columns: string[]
): CsvValidationError[] {
  const errors: CsvValidationError[] = []

  const payersPlans = getPayersPlans(columns)
  const floatChargeFields = payersPlans
    .flatMap((payerPlan) => [
      ["standard_charge", ...payerPlan, "negotiated_dollar"],
      ["standard_charge", ...payerPlan, "negotiated_percentage"],
    ])
    .map((c) => c.join(" | "))
  floatChargeFields.forEach((field) => {
    errors.push(
      ...validateOptionalFloatField(row, field, index, columns.indexOf(field))
    )
  })

  const methodologyFields = payersPlans.map((payerPlan) =>
    ["standard_charge", ...payerPlan, "methodology"].join(" | ")
  )
  methodologyFields.forEach((field) => {
    errors.push(
      ...validateOptionalEnumField(
        row,
        field,
        index,
        columns.indexOf(field),
        STANDARD_CHARGE_METHODOLOGY
      )
    )
  })

  return errors
}

/** @private */
export function validateTallFields(
  row: { [key: string]: string },
  index: number,
  columns: string[]
): CsvValidationError[] {
  const errors: CsvValidationError[] = []

  const requiredFields = ["payer_name", "plan_name"]
  requiredFields.forEach((field) =>
    errors.push(
      ...validateRequiredField(
        row,
        field,
        index,
        BASE_COLUMNS.length + TALL_COLUMNS.indexOf(field)
      )
    )
  )

  const chargeFields = [
    "standard_charge | negotiated_dollar",
    "standard_charge | negotiated_percentage",
    "standard_charge | negotiated_algorithm",
  ]
  const oneOfChargeErrors = validateOneOfRequiredField(
    row,
    chargeFields,
    index,
    columns.indexOf("standard_charge | negotiated_dollar")
  )
  if (oneOfChargeErrors.length > 0) {
    errors.push(...oneOfChargeErrors)
  } else {
    const floatChargeFields = [
      "standard_charge | negotiated_dollar",
      "standard_charge | negotiated_percentage",
    ]
    floatChargeFields.forEach((field) => {
      errors.push(
        ...validateOptionalFloatField(row, field, index, columns.indexOf(field))
      )
    })
  }

  errors.push(
    ...validateRequiredEnumField(
      row,
      "standard_charge | methodology",
      index,
      columns.indexOf("standard_charge | methodology"),
      STANDARD_CHARGE_METHODOLOGY
    )
  )

  // Conditional checks are here. Some have date-dependent enforcement.
  const enforceConditionals = new Date().getFullYear() >= 2025

  // If there is a "payer specific negotiated charge" encoded as a dollar amount,
  // there must be a corresponding valid value encoded for the deidentified minimum and deidentified maximum negotiated charge data.
  // min and max have already been checked for valid float format, so this checks only if they are present.
  if ((row["standard_charge | negotiated_dollar"] || "").trim().length > 0) {
    const invalidFields = [
      "standard_charge | min",
      "standard_charge | max",
    ].filter((field) => {
      return (
        validateRequiredField(row, field, index, columns.indexOf(field))
          .length > 0
      )
    })
    if (invalidFields.length > 0) {
      errors.push(
        csvErr(
          index,
          columns.indexOf(invalidFields[0]),
          invalidFields[0],
          ERRORS.DOLLAR_MIN_MAX()
        )
      )
    }
  }

  // If a "payer specific negotiated charge" can only be expressed as a percentage or algorithm,
  // then a corresponding "Estimated Allowed Amount" must also be encoded. Required beginning 1/1/2025.
  if (
    (row["standard_charge | negotiated_dollar"] || "").trim().length === 0 &&
    ((row["standard_charge | negotiated_percentage"] || "").trim().length > 0 ||
      (row["standard_charge | negotiated_algorithm"] || "").trim().length > 0)
  ) {
    const estimatedField = `estimated_amount`
    if (
      validateRequiredFloatField(
        row,
        estimatedField,
        index,
        columns.indexOf(estimatedField)
      ).length > 0
    ) {
      errors.push(
        csvErr(
          index,
          columns.indexOf(estimatedField),
          estimatedField,
          ERRORS.PERCENTAGE_ALGORITHM_ESTIMATE(),
          !enforceConditionals
        )
      )
    }
  }

  return errors
}

/** @private */
// checks the same fields as validateTallFields, but they are now optional
export function validateTallModifierFields(
  row: { [key: string]: string },
  index: number,
  columns: string[]
): CsvValidationError[] {
  const errors: CsvValidationError[] = []

  const floatChargeFields = [
    "standard_charge | negotiated_dollar",
    "standard_charge | negotiated_percentage",
  ]
  floatChargeFields.forEach((field) => {
    errors.push(
      ...validateOptionalFloatField(row, field, index, columns.indexOf(field))
    )
  })

  errors.push(
    ...validateOptionalEnumField(
      row,
      "standard_charge | methodology",
      index,
      columns.indexOf("standard_charge | methodology"),
      STANDARD_CHARGE_METHODOLOGY
    )
  )

  return errors
}

/** @private */
export function getBaseColumns(columns: string[]): string[] {
  const codeCount = Math.max(1, getCodeCount(columns))
  const codeColumns = Array(codeCount)
    .fill(0)
    .flatMap((_, i) => [`code | ${i + 1}`, `code | ${i + 1} | type`])

  return [...BASE_COLUMNS, ...codeColumns]
}

/** @private */
export function getWideColumns(columns: string[]): string[] {
  const payersPlans = getPayersPlans(columns)
  const payersPlansColumns: string[] = payersPlans
    .flatMap((payerPlan) => [
      ["standard_charge", ...payerPlan, "negotiated_dollar"],
      ["standard_charge", ...payerPlan, "negotiated_percentage"],
      ["standard_charge", ...payerPlan, "methodology"],
      ["standard_charge", ...payerPlan, "negotiated_algorithm"],
      ["estimated_amount", ...payerPlan], // turn into a warning
      ["additional_payer_notes", ...payerPlan],
    ])
    .map((c) => c.join(" | "))

  return payersPlansColumns
}

/** @private */
export function getTallColumns(): string[] {
  return TALL_COLUMNS
}

function getPayersPlans(columns: string[]): string[][] {
  const excludeSegments = [
    "standard_charge",
    "min",
    "max",
    "gross",
    "discounted_cash",
    "negotiated_dollar",
    "negotiated_percentage",
    "negotiated_algorithm",
    "methodology",
  ]
  return Array.from(
    new Set(
      columns
        .filter((c) => c.includes("standard_charge"))
        .map((c) =>
          parseSepField(c).filter((w) => !!w && !excludeSegments.includes(w))
        )
        .filter((f) => f.length === 2)
        .map((f) => f.join("|"))
        .filter((c) => !!c)
    )
  ).map((v) => v.split("|"))
}

function validateRequiredField(
  row: { [key: string]: string },
  field: string,
  rowIndex: number,
  columnIndex: number,
  suffix = ``
): CsvValidationError[] {
  if (!(row[field] || "").trim()) {
    return [
      csvErr(rowIndex, columnIndex, field, ERRORS.REQUIRED(field, suffix)),
    ]
  }
  return []
}

function validateOneOfRequiredField(
  row: { [key: string]: string },
  fields: string[],
  rowIndex: number,
  columnIndex: number,
  suffix = ""
): CsvValidationError[] {
  if (
    fields.every((field) => {
      return (row[field] || "").trim().length === 0
    })
  ) {
    return [
      csvErr(
        rowIndex,
        columnIndex,
        fields[0],
        ERRORS.ONE_OF_REQUIRED(fields, suffix)
      ),
    ]
  }
  return []
}

function validateRequiredFloatField(
  row: { [key: string]: string },
  field: string,
  rowIndex: number,
  columnIndex: number,
  suffix = ""
): CsvValidationError[] {
  if (!(row[field] || "").trim()) {
    return [
      csvErr(rowIndex, columnIndex, field, ERRORS.REQUIRED(field, suffix)),
    ]
  } else if (!/^\d+(\.\d+)?$/g.test(row[field].trim())) {
    return [
      csvErr(
        rowIndex,
        columnIndex,
        field,
        ERRORS.POSITIVE_NUMBER(field, row[field])
      ),
    ]
  }
  return []
}

function validateOptionalFloatField(
  row: { [key: string]: string },
  field: string,
  rowIndex: number,
  columnIndex: number
): CsvValidationError[] {
  if (!(row[field] || "").trim()) {
    return []
  } else if (!/^\d+(\.\d+)?$/g.test(row[field].trim())) {
    return [
      csvErr(
        rowIndex,
        columnIndex,
        field,
        ERRORS.INVALID_NUMBER(field, row[field])
      ),
    ]
  }
  return []
}

function validateRequiredEnumField(
  row: { [key: string]: string },
  field: string,
  rowIndex: number,
  columnIndex: number,
  allowedValues: readonly string[],
  suffix = ""
) {
  if (!(row[field] || "").trim()) {
    return [
      csvErr(rowIndex, columnIndex, field, ERRORS.REQUIRED(field, suffix)),
    ]
  } else {
    const uppercaseValue = row[field].toUpperCase()
    if (
      !allowedValues.some((allowed) => allowed.toUpperCase() === uppercaseValue)
    ) {
      return [
        csvErr(
          rowIndex,
          columnIndex,
          field,
          ERRORS.ALLOWED_VALUES(field, row[field], allowedValues)
        ),
      ]
    }
  }
  return []
}

function validateOptionalEnumField(
  row: { [key: string]: string },
  field: string,
  rowIndex: number,
  columnIndex: number,
  allowedValues: readonly string[]
) {
  if (!(row[field] || "").trim()) {
    return []
  } else {
    const uppercaseValue = row[field].toUpperCase()
    if (
      !allowedValues.some((allowed) => allowed.toUpperCase() === uppercaseValue)
    ) {
      return [
        csvErr(
          rowIndex,
          columnIndex,
          field,
          ERRORS.ALLOWED_VALUES(field, row[field], allowedValues)
        ),
      ]
    }
  }

  return []
}

// TODO: Better way of getting this?
/** @private */
export function isTall(columns: string[]): boolean {
  return ["payer_name", "plan_name"].every((c) => columns.includes(c))
}

export const CsvValidatorTwoZero = {
  validateHeader,
  validateColumns,
  validateRow,
  isTall,
}<|MERGE_RESOLUTION|>--- conflicted
+++ resolved
@@ -67,17 +67,11 @@
   HEADER_STATE_CODE: (stateCode: string) =>
     `${stateCode} is not an allowed value for state abbreviation. You must fill in the state or territory abbreviation even if there is no license number to encode. See the table found here for the list of valid values for state and territory abbreviations https://github.com/CMSgov/hospital-price-transparency/blob/master/documentation/CSV/state_codes.md`,
   DUPLICATE_HEADER_COLUMN: (column: string) =>
-<<<<<<< HEAD
     `Column ${column} duplicated in header. You must review and revise your column headers so that each header appears only once in the first row.`,
   COLUMN_MISSING: (column: string) =>
     `Column ${column} is miscoded or missing from row 3. You must include this column and confirm that it is encoded as specified in the data dictionary.`,
-=======
-    `Column ${column} duplicated in header`,
-  COLUMN_MISSING: (column: string, format: string) =>
-    `Column ${column} is missing, but it is required for ${format} format`,
   DUPLICATE_COLUMN: (column: string) =>
     `Column ${column} duplicated in header. You must review and revise your column headers so that each header appears only once in the third row.`,
->>>>>>> 45459687
   ALLOWED_VALUES: (
     column: string,
     value: string,
@@ -268,16 +262,6 @@
     }
   })
 
-<<<<<<< HEAD
-  return remainingColumns.map((requiredColumn) => {
-    return csvErr(
-      rowIndex,
-      columns.length,
-      requiredColumn,
-      ERRORS.COLUMN_MISSING(requiredColumn)
-    )
-  })
-=======
   return [
     ...duplicateErrors,
     ...remainingColumns.map((requiredColumn) => {
@@ -285,11 +269,10 @@
         rowIndex,
         columns.length,
         requiredColumn,
-        ERRORS.COLUMN_MISSING(requiredColumn, schemaFormat)
+        ERRORS.COLUMN_MISSING(requiredColumn)
       )
     }),
   ]
->>>>>>> 45459687
 }
 
 /** @private */
